from cloudcasting.validation import validate
from cloudcasting.models import AbstractModel

import glob

import hydra
import torch
from pyaml_env import parse_config


checkpoint = "/home/jamesfulton/repos/sat_pred/checkpoints/u12kiwmy"
WANDB_PROJECT = "cloudcasting"
WANDB_RUN_NAME = "simVP-v1"


DEVICE = torch.device("cuda" if torch.cuda.is_available() else "cpu")


def get_model_from_checkpoints(
    checkpoint_dir_path: str,
    val_best: bool = True,
):
    """Load a model from its checkpoint directory
    
    Args:
        checkpoint_dir_path: Path to the checkpoint directory
        val_best: Whether to use the best performing checkpoint found during training, else uses
            the last checkpoint saved during training
    """

    # Load the model
    model_config = parse_config(f"{checkpoint_dir_path}/model_config.yaml")

    lightning_wrapped_model = hydra.utils.instantiate(model_config)

    if val_best:
        # Only one epoch (best) saved per model
        files = glob.glob(f"{checkpoint_dir_path}/epoch*.ckpt")
        if len(files) != 1:
            raise ValueError(
                f"Found {len(files)} checkpoints @ {checkpoint_dir_path}/epoch*.ckpt. Expected one."
            )
        checkpoint = torch.load(files[0], map_location="cpu")
    else:
        checkpoint = torch.load(f"{checkpoint_dir_path}/last.ckpt", map_location="cpu")

    lightning_wrapped_model.load_state_dict(state_dict=checkpoint["state_dict"])
    
    # discard the lightning wrapper on the model
    model  = lightning_wrapped_model.model

    # Check for data config
    data_config = parse_config(f"{checkpoint_dir_path}/data_config.yaml")
    

    return model, model_config, data_config



# We define a new class that inherits from AbstractModel
class MLModel(AbstractModel):
    """A persistence model which predicts a blury version of the most recent frame"""

    def __init__(self, checkpoint_dir_path: str) -> None:

        
        model, model_config, data_config = get_model_from_checkpoints(checkpoint)
        
        super().__init__(model_config['history_mins']//15+1)


        self.model = model.to(DEVICE)
        self.model_config = model_config
        self.data_config = data_config
        self.checkpoint_dir_path = checkpoint_dir_path


    def forward(self, X):
        # The input X is a numpy array with shape (batch_size, channels, time, height, width)
                
        X = torch.Tensor(X).to(DEVICE)
        
        with torch.no_grad():
            y_hat = self.model(X).cpu().numpy()
        
        # Clip the values to be between 0 and 1
        y_hat = y_hat.clip(0, 1)

        return y_hat

    def hyperparameters_dict(self):

        wandb_id = self.checkpoint_dir_path.split("/")[-1]
        params_dict = {
            "training_run_link": f"https://wandb.ai/openclimatefix/sat_pred/runs/{wandb_id}",
        }
        params_dict.update(self.model_config)

        return params_dict

<<<<<<< HEAD

    


if __name__=="__main__":
    
    model = MLModel(checkpoint)
    
=======
if __name__=="__main__":

    model = MLModel(checkpoint)

>>>>>>> 3b8fdb9a
    validate(
        model=model,
        data_path="/mnt/disks/sat_data/2022_test_nonhrv.zarr",
        wandb_project_name=WANDB_PROJECT,
        wandb_run_name=WANDB_RUN_NAME,
        batch_size = 2,
<<<<<<< HEAD
        num_workers = 12,
        batch_limit = None,
        nan_to_num = model.data_config['nan_to_num'],
=======
        num_workers = 6,
        batch_limit = None,
        nan_to_num = model.data_config['nan_to_num']
>>>>>>> 3b8fdb9a
    )<|MERGE_RESOLUTION|>--- conflicted
+++ resolved
@@ -98,34 +98,17 @@
 
         return params_dict
 
-<<<<<<< HEAD
-
-    
-
-
-if __name__=="__main__":
-    
-    model = MLModel(checkpoint)
-    
-=======
 if __name__=="__main__":
 
     model = MLModel(checkpoint)
 
->>>>>>> 3b8fdb9a
     validate(
         model=model,
         data_path="/mnt/disks/sat_data/2022_test_nonhrv.zarr",
         wandb_project_name=WANDB_PROJECT,
         wandb_run_name=WANDB_RUN_NAME,
         batch_size = 2,
-<<<<<<< HEAD
-        num_workers = 12,
-        batch_limit = None,
-        nan_to_num = model.data_config['nan_to_num'],
-=======
         num_workers = 6,
         batch_limit = None,
         nan_to_num = model.data_config['nan_to_num']
->>>>>>> 3b8fdb9a
     )